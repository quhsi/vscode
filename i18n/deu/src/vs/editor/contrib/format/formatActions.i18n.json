--- conflicted
+++ resolved
@@ -12,10 +12,7 @@
 	"hintnn": "{0} Formatierungen zwischen Zeilen {1} und {2} vorgenommen",
 	"no.provider": "Es ist kein Formatierer für \"{0}\"-Dateien installiert. ",
 	"formatDocument.label": "Dokument formatieren",
-<<<<<<< HEAD
-=======
 	"no.documentprovider": "Es ist kein Dokumentformatierer für \"{0}\"-Dateien installiert.",
->>>>>>> 8647b7c1
 	"formatSelection.label": "Auswahl formatieren",
 	"no.selectionprovider": "Es ist kein Auswahl-Formatierer für \"{0}\"-Dateien installiert. "
 }