--- conflicted
+++ resolved
@@ -102,11 +102,7 @@
     "css-loader": "^3.2.0",
     "debounce": "^1.0.0",
     "deemon": "^1.4.0",
-<<<<<<< HEAD
     "electron": "9.0.5",
-=======
-    "electron": "7.3.2",
->>>>>>> 2cd49580
     "eslint": "6.8.0",
     "eslint-plugin-jsdoc": "^19.1.0",
     "event-stream": "3.3.4",
