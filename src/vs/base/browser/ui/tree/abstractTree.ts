/*---------------------------------------------------------------------------------------------
 *  Copyright (c) Microsoft Corporation. All rights reserved.
 *  Licensed under the MIT License. See License.txt in the project root for license information.
 *--------------------------------------------------------------------------------------------*/

import 'vs/css!./media/tree';
import { IDisposable, dispose, Disposable, toDisposable, DisposableStore } from 'vs/base/common/lifecycle';
import { IListOptions, List, IListStyles, MouseController, DefaultKeyboardNavigationDelegate } from 'vs/base/browser/ui/list/listWidget';
import { IListVirtualDelegate, IListRenderer, IListMouseEvent, IListEvent, IListContextMenuEvent, IListDragAndDrop, IListDragOverReaction, IKeyboardNavigationLabelProvider, IIdentityProvider, IKeyboardNavigationDelegate } from 'vs/base/browser/ui/list/list';
import { append, $, toggleClass, getDomNodePagePosition, removeClass, addClass, hasClass, hasParentWithClass, createStyleSheet, clearNode } from 'vs/base/browser/dom';
import { Event, Relay, Emitter, EventBufferer } from 'vs/base/common/event';
import { StandardKeyboardEvent } from 'vs/base/browser/keyboardEvent';
import { KeyCode } from 'vs/base/common/keyCodes';
import { ITreeModel, ITreeNode, ITreeRenderer, ITreeEvent, ITreeMouseEvent, ITreeContextMenuEvent, ITreeFilter, ITreeNavigator, ICollapseStateChangeEvent, ITreeDragAndDrop, TreeDragOverBubble, TreeVisibility, TreeFilterResult, ITreeModelSpliceEvent, TreeMouseEventTarget } from 'vs/base/browser/ui/tree/tree';
import { ISpliceable } from 'vs/base/common/sequence';
import { IDragAndDropData, StaticDND, DragAndDropData } from 'vs/base/browser/dnd';
import { range, equals, distinctES6, fromSet } from 'vs/base/common/arrays';
import { ElementsDragAndDropData } from 'vs/base/browser/ui/list/listView';
import { domEvent } from 'vs/base/browser/event';
import { fuzzyScore, FuzzyScore } from 'vs/base/common/filters';
import { getVisibleState, isFilterResult } from 'vs/base/browser/ui/tree/indexTreeModel';
import { localize } from 'vs/nls';
import { disposableTimeout } from 'vs/base/common/async';
import { isMacintosh } from 'vs/base/common/platform';
import { values } from 'vs/base/common/map';
import { clamp } from 'vs/base/common/numbers';
import { ScrollEvent } from 'vs/base/common/scrollable';
import { SetMap } from 'vs/base/common/collections';

function asTreeDragAndDropData<T, TFilterData>(data: IDragAndDropData): IDragAndDropData {
	if (data instanceof ElementsDragAndDropData) {
		const nodes = (data as ElementsDragAndDropData<ITreeNode<T, TFilterData>>).elements;
		return new ElementsDragAndDropData(nodes.map(node => node.element));
	}

	return data;
}

class TreeNodeListDragAndDrop<T, TFilterData, TRef> implements IListDragAndDrop<ITreeNode<T, TFilterData>> {

	private autoExpandNode: ITreeNode<T, TFilterData> | undefined;
	private autoExpandDisposable: IDisposable = Disposable.None;

	constructor(private modelProvider: () => ITreeModel<T, TFilterData, TRef>, private dnd: ITreeDragAndDrop<T>) { }

	getDragURI(node: ITreeNode<T, TFilterData>): string | null {
		return this.dnd.getDragURI(node.element);
	}

	getDragLabel(nodes: ITreeNode<T, TFilterData>[]): string | undefined {
		if (this.dnd.getDragLabel) {
			return this.dnd.getDragLabel(nodes.map(node => node.element));
		}

		return undefined;
	}

	onDragStart(data: IDragAndDropData, originalEvent: DragEvent): void {
		if (this.dnd.onDragStart) {
			this.dnd.onDragStart(asTreeDragAndDropData(data), originalEvent);
		}
	}

	onDragOver(data: IDragAndDropData, targetNode: ITreeNode<T, TFilterData> | undefined, targetIndex: number | undefined, originalEvent: DragEvent, raw = true): boolean | IListDragOverReaction {
		const result = this.dnd.onDragOver(asTreeDragAndDropData(data), targetNode && targetNode.element, targetIndex, originalEvent);
		const didChangeAutoExpandNode = this.autoExpandNode !== targetNode;

		if (didChangeAutoExpandNode) {
			this.autoExpandDisposable.dispose();
			this.autoExpandNode = targetNode;
		}

		if (typeof targetNode === 'undefined') {
			return result;
		}

		if (didChangeAutoExpandNode && typeof result !== 'boolean' && result.autoExpand) {
			this.autoExpandDisposable = disposableTimeout(() => {
				const model = this.modelProvider();
				const ref = model.getNodeLocation(targetNode);

				if (model.isCollapsed(ref)) {
					model.setCollapsed(ref, false);
				}

				this.autoExpandNode = undefined;
			}, 500);
		}

		if (typeof result === 'boolean' || !result.accept || typeof result.bubble === 'undefined') {
			if (!raw) {
				const accept = typeof result === 'boolean' ? result : result.accept;
				const effect = typeof result === 'boolean' ? undefined : result.effect;
				return { accept, effect, feedback: [targetIndex!] };
			}

			return result;
		}

		if (result.bubble === TreeDragOverBubble.Up) {
			const model = this.modelProvider();
			const ref = model.getNodeLocation(targetNode);
			const parentRef = model.getParentNodeLocation(ref);
			const parentNode = model.getNode(parentRef);
			const parentIndex = parentRef && model.getListIndex(parentRef);

			return this.onDragOver(data, parentNode, parentIndex, originalEvent, false);
		}

		const model = this.modelProvider();
		const ref = model.getNodeLocation(targetNode);
		const start = model.getListIndex(ref);
		const length = model.getListRenderCount(ref);

		return { ...result, feedback: range(start, start + length) };
	}

	drop(data: IDragAndDropData, targetNode: ITreeNode<T, TFilterData> | undefined, targetIndex: number | undefined, originalEvent: DragEvent): void {
		this.autoExpandDisposable.dispose();
		this.autoExpandNode = undefined;

		this.dnd.drop(asTreeDragAndDropData(data), targetNode && targetNode.element, targetIndex, originalEvent);
	}
}

function asListOptions<T, TFilterData, TRef>(modelProvider: () => ITreeModel<T, TFilterData, TRef>, options?: IAbstractTreeOptions<T, TFilterData>): IListOptions<ITreeNode<T, TFilterData>> | undefined {
	return options && {
		...options,
		identityProvider: options.identityProvider && {
			getId(el) {
				return options.identityProvider!.getId(el.element);
			}
		},
		dnd: options.dnd && new TreeNodeListDragAndDrop(modelProvider, options.dnd),
		multipleSelectionController: options.multipleSelectionController && {
			isSelectionSingleChangeEvent(e) {
				return options.multipleSelectionController!.isSelectionSingleChangeEvent({ ...e, element: e.element } as any);
			},
			isSelectionRangeChangeEvent(e) {
				return options.multipleSelectionController!.isSelectionRangeChangeEvent({ ...e, element: e.element } as any);
			}
		},
		accessibilityProvider: options.accessibilityProvider && {
			getAriaLabel(e) {
				return options.accessibilityProvider!.getAriaLabel(e.element);
			},
			getAriaLevel(node) {
				return node.depth;
			}
		},
		keyboardNavigationLabelProvider: options.keyboardNavigationLabelProvider && {
			...options.keyboardNavigationLabelProvider,
			getKeyboardNavigationLabel(node) {
				return options.keyboardNavigationLabelProvider!.getKeyboardNavigationLabel(node.element);
			}
		},
		enableKeyboardNavigation: options.simpleKeyboardNavigation,
		ariaProvider: {
			getSetSize(node) {
				const model = modelProvider();
				const ref = model.getNodeLocation(node);
				const parentRef = model.getParentNodeLocation(ref);
				const parentNode = model.getNode(parentRef);

				return parentNode.visibleChildrenCount;
			},
			getPosInSet(node) {
				return node.visibleChildIndex + 1;
			}
		}
	};
}

export class ComposedTreeDelegate<T, N extends { element: T }> implements IListVirtualDelegate<N> {

	constructor(private delegate: IListVirtualDelegate<T>) { }

	getHeight(element: N): number {
		return this.delegate.getHeight(element.element);
	}

	getTemplateId(element: N): string {
		return this.delegate.getTemplateId(element.element);
	}

	hasDynamicHeight(element: N): boolean {
		return !!this.delegate.hasDynamicHeight && this.delegate.hasDynamicHeight(element.element);
	}

	setDynamicHeight(element: N, height: number): void {
		if (this.delegate.setDynamicHeight) {
			this.delegate.setDynamicHeight(element.element, height);
		}
	}
}

interface ITreeListTemplateData<T> {
	readonly container: HTMLElement;
	readonly indent: HTMLElement;
	readonly twistie: HTMLElement;
	indentGuidesDisposable: IDisposable;
	readonly templateData: T;
}

export enum RenderIndentGuides {
	None = 'none',
	OnHover = 'onHover',
	Always = 'always'
}

interface ITreeRendererOptions {
	readonly indent?: number;
	readonly renderIndentGuides?: RenderIndentGuides;
}

interface IRenderData<TTemplateData> {
	templateData: ITreeListTemplateData<TTemplateData>;
	height: number;
}

interface Collection<T> {
	readonly elements: T[];
	readonly onDidChange: Event<T[]>;
}

class EventCollection<T> implements Collection<T> {

	readonly onDidChange: Event<T[]>;

	get elements(): T[] {
		return this._elements;
	}

	constructor(onDidChange: Event<T[]>, private _elements: T[] = []) {
		this.onDidChange = Event.forEach(onDidChange, elements => this._elements = elements);
	}
}

class TreeRenderer<T, TFilterData, TRef, TTemplateData> implements IListRenderer<ITreeNode<T, TFilterData>, ITreeListTemplateData<TTemplateData>> {

	private static readonly DefaultIndent = 8;

	readonly templateId: string;
	private renderedElements = new Map<T, ITreeNode<T, TFilterData>>();
	private renderedNodes = new Map<ITreeNode<T, TFilterData>, IRenderData<TTemplateData>>();
	private indent: number = TreeRenderer.DefaultIndent;

	private shouldRenderIndentGuides: boolean = false;
	private renderedIndentGuides = new SetMap<ITreeNode<T, TFilterData>, HTMLDivElement>();
	private activeIndentNodes = new Set<ITreeNode<T, TFilterData>>();
	private indentGuidesDisposable: IDisposable = Disposable.None;

	private readonly disposables = new DisposableStore();

	constructor(
		private renderer: ITreeRenderer<T, TFilterData, TTemplateData>,
		private modelProvider: () => ITreeModel<T, TFilterData, TRef>,
		onDidChangeCollapseState: Event<ICollapseStateChangeEvent<T, TFilterData>>,
		private activeNodes: Collection<ITreeNode<T, TFilterData>>,
		options: ITreeRendererOptions = {}
	) {
		this.templateId = renderer.templateId;
		this.updateOptions(options);

		Event.map(onDidChangeCollapseState, e => e.node)(this.onDidChangeNodeTwistieState, this, this.disposables);

		if (renderer.onDidChangeTwistieState) {
			renderer.onDidChangeTwistieState(this.onDidChangeTwistieState, this, this.disposables);
		}
	}

	updateOptions(options: ITreeRendererOptions = {}): void {
		if (typeof options.indent !== 'undefined') {
			this.indent = clamp(options.indent, 0, 40);
		}

		if (typeof options.renderIndentGuides !== 'undefined') {
			const shouldRenderIndentGuides = options.renderIndentGuides !== RenderIndentGuides.None;

			if (shouldRenderIndentGuides !== this.shouldRenderIndentGuides) {
				this.shouldRenderIndentGuides = shouldRenderIndentGuides;
				this.indentGuidesDisposable.dispose();

				if (shouldRenderIndentGuides) {
					const disposables = new DisposableStore();
					this.activeNodes.onDidChange(this._onDidChangeActiveNodes, this, disposables);
					this.indentGuidesDisposable = disposables;

					this._onDidChangeActiveNodes(this.activeNodes.elements);
				}
			}
		}
	}

	renderTemplate(container: HTMLElement): ITreeListTemplateData<TTemplateData> {
		const el = append(container, $('.monaco-tl-row'));
		const indent = append(el, $('.monaco-tl-indent'));
		const twistie = append(el, $('.monaco-tl-twistie'));
		const contents = append(el, $('.monaco-tl-contents'));
		const templateData = this.renderer.renderTemplate(contents);

		return { container, indent, twistie, indentGuidesDisposable: Disposable.None, templateData };
	}

	renderElement(node: ITreeNode<T, TFilterData>, index: number, templateData: ITreeListTemplateData<TTemplateData>, height: number | undefined): void {
		if (typeof height === 'number') {
			this.renderedNodes.set(node, { templateData, height });
			this.renderedElements.set(node.element, node);
		}

		const indent = TreeRenderer.DefaultIndent + (node.depth - 1) * this.indent;
		templateData.twistie.style.marginLeft = `${indent}px`;
		templateData.indent.style.width = `${indent + this.indent - 16}px`;

		this.renderTwistie(node, templateData);

		if (typeof height === 'number') {
			this.renderIndentGuides(node, templateData);
		}

		this.renderer.renderElement(node, index, templateData.templateData, height);
	}

	disposeElement(node: ITreeNode<T, TFilterData>, index: number, templateData: ITreeListTemplateData<TTemplateData>, height: number | undefined): void {
		templateData.indentGuidesDisposable.dispose();

		if (this.renderer.disposeElement) {
			this.renderer.disposeElement(node, index, templateData.templateData, height);
		}

		if (typeof height === 'number') {
			this.renderedNodes.delete(node);
			this.renderedElements.delete(node.element);
		}
	}

	disposeTemplate(templateData: ITreeListTemplateData<TTemplateData>): void {
		this.renderer.disposeTemplate(templateData.templateData);
	}

	private onDidChangeTwistieState(element: T): void {
		const node = this.renderedElements.get(element);

		if (!node) {
			return;
		}

		this.onDidChangeNodeTwistieState(node);
	}

	private onDidChangeNodeTwistieState(node: ITreeNode<T, TFilterData>): void {
		const data = this.renderedNodes.get(node);

		if (!data) {
			return;
		}

		this.renderTwistie(node, data.templateData);
		this._onDidChangeActiveNodes(this.activeNodes.elements);
		this.renderIndentGuides(node, data.templateData);
	}

	private renderTwistie(node: ITreeNode<T, TFilterData>, templateData: ITreeListTemplateData<TTemplateData>) {
		if (this.renderer.renderTwistie) {
			this.renderer.renderTwistie(node.element, templateData.twistie);
		}

		toggleClass(templateData.twistie, 'codicon', node.collapsible);
		toggleClass(templateData.twistie, 'codicon-chevron-down', node.collapsible);
		toggleClass(templateData.twistie, 'collapsible', node.collapsible);
		toggleClass(templateData.twistie, 'collapsed', node.collapsible && node.collapsed);

		if (node.collapsible) {
			templateData.container.setAttribute('aria-expanded', String(!node.collapsed));
		} else {
			templateData.container.removeAttribute('aria-expanded');
		}
	}

	private renderIndentGuides(target: ITreeNode<T, TFilterData>, templateData: ITreeListTemplateData<TTemplateData>): void {
		clearNode(templateData.indent);
		templateData.indentGuidesDisposable.dispose();

		if (!this.shouldRenderIndentGuides) {
			return;
		}

		const disposableStore = new DisposableStore();
		const model = this.modelProvider();

		let node = target;

		while (true) {
			const ref = model.getNodeLocation(node);
			const parentRef = model.getParentNodeLocation(ref);

			if (!parentRef) {
				break;
			}

			const parent = model.getNode(parentRef);
			const guide = $<HTMLDivElement>('.indent-guide', { style: `width: ${this.indent}px` });

			if (this.activeIndentNodes.has(parent)) {
				addClass(guide, 'active');
			}

			if (templateData.indent.childElementCount === 0) {
				templateData.indent.appendChild(guide);
			} else {
				templateData.indent.insertBefore(guide, templateData.indent.firstElementChild);
			}

			this.renderedIndentGuides.add(parent, guide);
			disposableStore.add(toDisposable(() => this.renderedIndentGuides.delete(parent, guide)));

			node = parent;
		}

		templateData.indentGuidesDisposable = disposableStore;
	}

	private _onDidChangeActiveNodes(nodes: ITreeNode<T, TFilterData>[]): void {
		if (!this.shouldRenderIndentGuides) {
			return;
		}

		const set = new Set<ITreeNode<T, TFilterData>>();
		const model = this.modelProvider();

		nodes.forEach(node => {
			const ref = model.getNodeLocation(node);
			const parentRef = model.getParentNodeLocation(ref);

			if (node.collapsible && node.children.length > 0 && !node.collapsed) {
				set.add(node);
			} else if (parentRef) {
				set.add(model.getNode(parentRef));
			}
		});

		this.activeIndentNodes.forEach(node => {
			if (!set.has(node)) {
				this.renderedIndentGuides.forEach(node, line => removeClass(line, 'active'));
			}
		});

		set.forEach(node => {
			if (!this.activeIndentNodes.has(node)) {
				this.renderedIndentGuides.forEach(node, line => addClass(line, 'active'));
			}
		});

		this.activeIndentNodes = set;
	}

	dispose(): void {
		this.renderedNodes.clear();
		this.renderedElements.clear();
		this.indentGuidesDisposable.dispose();
		dispose(this.disposables);
	}
}

class TypeFilter<T> implements ITreeFilter<T, FuzzyScore>, IDisposable {

	private _totalCount = 0;
	get totalCount(): number { return this._totalCount; }
	private _matchCount = 0;
	get matchCount(): number { return this._matchCount; }

	private _pattern: string = '';
	private _lowercasePattern: string = '';
	private readonly disposables = new DisposableStore();

	set pattern(pattern: string) {
		this._pattern = pattern;
		this._lowercasePattern = pattern.toLowerCase();
	}

	constructor(
		private tree: AbstractTree<T, any, any>,
		private keyboardNavigationLabelProvider: IKeyboardNavigationLabelProvider<T>,
		private _filter?: ITreeFilter<T, FuzzyScore>
	) {
		tree.onWillRefilter(this.reset, this, this.disposables);
	}

	filter(element: T, parentVisibility: TreeVisibility): TreeFilterResult<FuzzyScore> {
		if (this._filter) {
			const result = this._filter.filter(element, parentVisibility);

			if (this.tree.options.simpleKeyboardNavigation) {
				return result;
			}

			let visibility: TreeVisibility;

			if (typeof result === 'boolean') {
				visibility = result ? TreeVisibility.Visible : TreeVisibility.Hidden;
			} else if (isFilterResult(result)) {
				visibility = getVisibleState(result.visibility);
			} else {
				visibility = result;
			}

			if (visibility === TreeVisibility.Hidden) {
				return false;
			}
		}

		this._totalCount++;

		if (this.tree.options.simpleKeyboardNavigation || !this._pattern) {
			this._matchCount++;
			return { data: FuzzyScore.Default, visibility: true };
		}

		const label = this.keyboardNavigationLabelProvider.getKeyboardNavigationLabel(element);
		const labelStr = label && label.toString();

		if (typeof labelStr === 'undefined') {
			return { data: FuzzyScore.Default, visibility: true };
		}

		const score = fuzzyScore(this._pattern, this._lowercasePattern, 0, labelStr, labelStr.toLowerCase(), 0, true);

		if (!score) {
			if (this.tree.options.filterOnType) {
				return TreeVisibility.Recurse;
			} else {
				return { data: FuzzyScore.Default, visibility: true };
			}

			// DEMO: smarter filter ?
			// return parentVisibility === TreeVisibility.Visible ? true : TreeVisibility.Recurse;
		}

		this._matchCount++;
		return { data: score, visibility: true };
	}

	private reset(): void {
		this._totalCount = 0;
		this._matchCount = 0;
	}

	dispose(): void {
		dispose(this.disposables);
	}
}

class TypeFilterController<T, TFilterData> implements IDisposable {

	private _enabled = false;
	get enabled(): boolean { return this._enabled; }

	private _pattern = '';
	get pattern(): string { return this._pattern; }

	private _filterOnType: boolean;
	get filterOnType(): boolean { return this._filterOnType; }

	private _empty: boolean = false;
	get empty(): boolean { return this._empty; }

	private readonly _onDidChangeEmptyState = new Emitter<boolean>();
	readonly onDidChangeEmptyState: Event<boolean> = Event.latch(this._onDidChangeEmptyState.event);

	private positionClassName = 'ne';
	private domNode: HTMLElement;
	private messageDomNode: HTMLElement;
	private labelDomNode: HTMLElement;
	private filterOnTypeDomNode: HTMLInputElement;
	private clearDomNode: HTMLElement;
	private keyboardNavigationEventFilter?: IKeyboardNavigationEventFilter;

	private automaticKeyboardNavigation = true;
	private triggered = false;

	private readonly _onDidChangePattern = new Emitter<string>();
	readonly onDidChangePattern = this._onDidChangePattern.event;

	private readonly enabledDisposables = new DisposableStore();
	private readonly disposables = new DisposableStore();

	constructor(
		private tree: AbstractTree<T, TFilterData, any>,
		model: ITreeModel<T, TFilterData, any>,
		private view: List<ITreeNode<T, TFilterData>>,
		private filter: TypeFilter<T>,
		private keyboardNavigationDelegate: IKeyboardNavigationDelegate
	) {
		this.domNode = $(`.monaco-list-type-filter.${this.positionClassName}`);
		this.domNode.draggable = true;
		domEvent(this.domNode, 'dragstart')(this.onDragStart, this, this.disposables);

		this.messageDomNode = append(view.getHTMLElement(), $(`.monaco-list-type-filter-message`));

		this.labelDomNode = append(this.domNode, $('span.label'));
		const controls = append(this.domNode, $('.controls'));

		this._filterOnType = !!tree.options.filterOnType;
		this.filterOnTypeDomNode = append(controls, $<HTMLInputElement>('input.filter'));
		this.filterOnTypeDomNode.type = 'checkbox';
		this.filterOnTypeDomNode.checked = this._filterOnType;
		this.filterOnTypeDomNode.tabIndex = -1;
		this.updateFilterOnTypeTitle();
		domEvent(this.filterOnTypeDomNode, 'input')(this.onDidChangeFilterOnType, this, this.disposables);

		this.clearDomNode = append(controls, $<HTMLInputElement>('button.clear'));
		this.clearDomNode.tabIndex = -1;
		this.clearDomNode.title = localize('clear', "Clear");

		this.keyboardNavigationEventFilter = tree.options.keyboardNavigationEventFilter;

		model.onDidSplice(this.onDidSpliceModel, this, this.disposables);
		this.updateOptions(tree.options);
	}

	updateOptions(options: IAbstractTreeOptions<T, TFilterData>): void {
		if (options.simpleKeyboardNavigation) {
			this.disable();
		} else {
			this.enable();
		}

		if (typeof options.filterOnType !== 'undefined') {
			this._filterOnType = !!options.filterOnType;
			this.filterOnTypeDomNode.checked = this._filterOnType;
		}

		if (typeof options.automaticKeyboardNavigation !== 'undefined') {
			this.automaticKeyboardNavigation = options.automaticKeyboardNavigation;
		}

		this.tree.refilter();
		this.render();

		if (!this.automaticKeyboardNavigation) {
			this.onEventOrInput('');
		}
	}

	toggle(): void {
		this.triggered = !this.triggered;

		if (!this.triggered) {
			this.onEventOrInput('');
		}
	}

	private enable(): void {
		if (this._enabled) {
			return;
		}

		const onKeyDown = Event.chain(domEvent(this.view.getHTMLElement(), 'keydown'))
			.filter(e => !isInputElement(e.target as HTMLElement) || e.target === this.filterOnTypeDomNode)
			.map(e => new StandardKeyboardEvent(e))
			.filter(this.keyboardNavigationEventFilter || (() => true))
			.filter(() => this.automaticKeyboardNavigation || this.triggered)
			.filter(e => this.keyboardNavigationDelegate.mightProducePrintableCharacter(e) || ((this.pattern.length > 0 || this.triggered) && ((e.keyCode === KeyCode.Escape || e.keyCode === KeyCode.Backspace) && !e.altKey && !e.ctrlKey && !e.metaKey) || (e.keyCode === KeyCode.Backspace && (isMacintosh ? (e.altKey && !e.metaKey) : e.ctrlKey) && !e.shiftKey)))
			.forEach(e => { e.stopPropagation(); e.preventDefault(); })
			.event;

		const onClear = domEvent(this.clearDomNode, 'click');

		Event.chain(Event.any<MouseEvent | StandardKeyboardEvent>(onKeyDown, onClear))
			.event(this.onEventOrInput, this, this.enabledDisposables);

		this.filter.pattern = '';
		this.tree.refilter();
		this.render();
		this._enabled = true;
		this.triggered = false;
	}

	private disable(): void {
		if (!this._enabled) {
			return;
		}

		this.domNode.remove();
		this.enabledDisposables.clear();
		this.tree.refilter();
		this.render();
		this._enabled = false;
		this.triggered = false;
	}

	private onEventOrInput(e: MouseEvent | StandardKeyboardEvent | string): void {
		if (typeof e === 'string') {
			this.onInput(e);
		} else if (e instanceof MouseEvent || e.keyCode === KeyCode.Escape || (e.keyCode === KeyCode.Backspace && (isMacintosh ? e.altKey : e.ctrlKey))) {
			this.onInput('');
		} else if (e.keyCode === KeyCode.Backspace) {
			this.onInput(this.pattern.length === 0 ? '' : this.pattern.substr(0, this.pattern.length - 1));
		} else {
			this.onInput(this.pattern + e.browserEvent.key);
		}
	}

	private onInput(pattern: string): void {
		const container = this.view.getHTMLElement();

		if (pattern && !this.domNode.parentElement) {
			container.append(this.domNode);
		} else if (!pattern && this.domNode.parentElement) {
			this.domNode.remove();
			this.tree.domFocus();
		}

		this._pattern = pattern;
		this._onDidChangePattern.fire(pattern);

		this.filter.pattern = pattern;
		this.tree.refilter();

		if (pattern) {
			this.tree.focusNext(0, true, undefined, node => !FuzzyScore.isDefault(node.filterData as any as FuzzyScore));
		}

		const focus = this.tree.getFocus();

		if (focus.length > 0) {
			const element = focus[0];

			if (this.tree.getRelativeTop(element) === null) {
				this.tree.reveal(element, 0.5);
			}
		}

		this.render();

		if (!pattern) {
			this.triggered = false;
		}
	}

	private onDragStart(): void {
		const container = this.view.getHTMLElement();
		const { left } = getDomNodePagePosition(container);
		const containerWidth = container.clientWidth;
		const midContainerWidth = containerWidth / 2;
		const width = this.domNode.clientWidth;
		const disposables = new DisposableStore();
		let positionClassName = this.positionClassName;

		const updatePosition = () => {
			switch (positionClassName) {
				case 'nw':
					this.domNode.style.top = `4px`;
					this.domNode.style.left = `4px`;
					break;
				case 'ne':
					this.domNode.style.top = `4px`;
					this.domNode.style.left = `${containerWidth - width - 6}px`;
					break;
			}
		};

		const onDragOver = (event: DragEvent) => {
			event.preventDefault(); // needed so that the drop event fires (https://stackoverflow.com/questions/21339924/drop-event-not-firing-in-chrome)

			const x = event.screenX - left;
			if (event.dataTransfer) {
				event.dataTransfer.dropEffect = 'none';
			}

			if (x < midContainerWidth) {
				positionClassName = 'nw';
			} else {
				positionClassName = 'ne';
			}

			updatePosition();
		};

		const onDragEnd = () => {
			this.positionClassName = positionClassName;
			this.domNode.className = `monaco-list-type-filter ${this.positionClassName}`;
			this.domNode.style.top = '';
			this.domNode.style.left = '';

			dispose(disposables);
		};

		updatePosition();
		removeClass(this.domNode, positionClassName);

		addClass(this.domNode, 'dragging');
		disposables.add(toDisposable(() => removeClass(this.domNode, 'dragging')));

		domEvent(document, 'dragover')(onDragOver, null, disposables);
		domEvent(this.domNode, 'dragend')(onDragEnd, null, disposables);

		StaticDND.CurrentDragAndDropData = new DragAndDropData('vscode-ui');
		disposables.add(toDisposable(() => StaticDND.CurrentDragAndDropData = undefined));
	}

	private onDidSpliceModel(): void {
		if (!this._enabled || this.pattern.length === 0) {
			return;
		}

		this.tree.refilter();
		this.render();
	}

	private onDidChangeFilterOnType(): void {
		this.tree.updateOptions({ filterOnType: this.filterOnTypeDomNode.checked });
		this.tree.refilter();
		this.tree.domFocus();
		this.render();
		this.updateFilterOnTypeTitle();
	}

	private updateFilterOnTypeTitle(): void {
		if (this.filterOnType) {
			this.filterOnTypeDomNode.title = localize('disable filter on type', "Disable Filter on Type");
		} else {
			this.filterOnTypeDomNode.title = localize('enable filter on type', "Enable Filter on Type");
		}
	}

	private render(): void {
		const noMatches = this.filter.totalCount > 0 && this.filter.matchCount === 0;

		if (this.pattern && this.tree.options.filterOnType && noMatches) {
			this.messageDomNode.textContent = localize('empty', "No elements found");
			this._empty = true;
		} else {
			this.messageDomNode.innerHTML = '';
			this._empty = false;
		}

		toggleClass(this.domNode, 'no-matches', noMatches);
		this.domNode.title = localize('found', "Matched {0} out of {1} elements", this.filter.matchCount, this.filter.totalCount);
		this.labelDomNode.textContent = this.pattern.length > 16 ? '…' + this.pattern.substr(this.pattern.length - 16) : this.pattern;

		this._onDidChangeEmptyState.fire(this._empty);
	}

	shouldAllowFocus(node: ITreeNode<T, TFilterData>): boolean {
		if (!this.enabled || !this.pattern || this.filterOnType) {
			return true;
		}

		if (this.filter.totalCount > 0 && this.filter.matchCount <= 1) {
			return true;
		}

		return !FuzzyScore.isDefault(node.filterData as any as FuzzyScore);
	}

	dispose() {
		if (this._enabled) {
			this.domNode.remove();
			this.enabledDisposables = dispose(this.enabledDisposables);
			this._enabled = false;
			this.triggered = false;
		}

		this._onDidChangePattern.dispose();
		dispose(this.disposables);
	}
}

function isInputElement(e: HTMLElement): boolean {
	return e.tagName === 'INPUT' || e.tagName === 'TEXTAREA';
}

function asTreeEvent<T>(event: IListEvent<ITreeNode<T, any>>): ITreeEvent<T> {
	return {
		elements: event.elements.map(node => node.element),
		browserEvent: event.browserEvent
	};
}

function asTreeMouseEvent<T>(event: IListMouseEvent<ITreeNode<T, any>>): ITreeMouseEvent<T> {
	let target: TreeMouseEventTarget = TreeMouseEventTarget.Unknown;

	if (hasParentWithClass(event.browserEvent.target as HTMLElement, 'monaco-tl-twistie', 'monaco-tl-row')) {
		target = TreeMouseEventTarget.Twistie;
	} else if (hasParentWithClass(event.browserEvent.target as HTMLElement, 'monaco-tl-contents', 'monaco-tl-row')) {
		target = TreeMouseEventTarget.Element;
	}

	return {
		browserEvent: event.browserEvent,
		element: event.element ? event.element.element : null,
		target
	};
}

function asTreeContextMenuEvent<T>(event: IListContextMenuEvent<ITreeNode<T, any>>): ITreeContextMenuEvent<T> {
	return {
		element: event.element ? event.element.element : null,
		browserEvent: event.browserEvent,
		anchor: event.anchor
	};
}

export interface IKeyboardNavigationEventFilter {
	(e: StandardKeyboardEvent): boolean;
}

export interface IAbstractTreeOptionsUpdate extends ITreeRendererOptions {
	readonly automaticKeyboardNavigation?: boolean;
	readonly simpleKeyboardNavigation?: boolean;
	readonly filterOnType?: boolean;
	readonly openOnSingleClick?: boolean;
}

export interface IAbstractTreeOptions<T, TFilterData = void> extends IAbstractTreeOptionsUpdate, IListOptions<T> {
	readonly collapseByDefault?: boolean; // defaults to false
	readonly filter?: ITreeFilter<T, TFilterData>;
	readonly dnd?: ITreeDragAndDrop<T>;
	readonly autoExpandSingleChildren?: boolean;
	readonly keyboardNavigationEventFilter?: IKeyboardNavigationEventFilter;
	readonly expandOnlyOnTwistieClick?: boolean | ((e: T) => boolean);
	readonly additionalScrollHeight?: number;
}

function dfs<T, TFilterData>(node: ITreeNode<T, TFilterData>, fn: (node: ITreeNode<T, TFilterData>) => void): void {
	fn(node);
	node.children.forEach(child => dfs(child, fn));
}

/**
 * The trait concept needs to exist at the tree level, because collapsed
 * tree nodes will not be known by the list.
 */
class Trait<T> {

	private nodes: ITreeNode<T, any>[] = [];
	private elements: T[] | undefined;

	private readonly _onDidChange = new Emitter<ITreeEvent<T>>();
	readonly onDidChange = this._onDidChange.event;

	private _nodeSet: Set<ITreeNode<T, any>> | undefined;
	private get nodeSet(): Set<ITreeNode<T, any>> {
		if (!this._nodeSet) {
			this._nodeSet = this.createNodeSet();
		}

		return this._nodeSet;
	}

	constructor(private identityProvider?: IIdentityProvider<T>) { }

	set(nodes: ITreeNode<T, any>[], browserEvent?: UIEvent): void {
		if (equals(this.nodes, nodes)) {
			return;
		}

		this._set(nodes, false, browserEvent);
	}

	private _set(nodes: ITreeNode<T, any>[], silent: boolean, browserEvent?: UIEvent): void {
		this.nodes = [...nodes];
		this.elements = undefined;
		this._nodeSet = undefined;

		if (!silent) {
			const that = this;
			this._onDidChange.fire({ get elements() { return that.get(); }, browserEvent });
		}
	}

	get(): T[] {
		if (!this.elements) {
			this.elements = this.nodes.map(node => node.element);
		}

		return [...this.elements];
	}

	getNodes(): readonly ITreeNode<T, any>[] {
		return this.nodes;
	}

	has(node: ITreeNode<T, any>): boolean {
		return this.nodeSet.has(node);
	}

	onDidModelSplice({ insertedNodes, deletedNodes }: ITreeModelSpliceEvent<T, any>): void {
		if (!this.identityProvider) {
			const set = this.createNodeSet();
			const visit = (node: ITreeNode<T, any>) => set.delete(node);
			deletedNodes.forEach(node => dfs(node, visit));
			this.set(values(set));
			return;
		}

		const deletedNodesIdSet = new Set<string>();
		const deletedNodesVisitor = (node: ITreeNode<T, any>) => deletedNodesIdSet.add(this.identityProvider!.getId(node.element).toString());
		deletedNodes.forEach(node => dfs(node, deletedNodesVisitor));

		const insertedNodesMap = new Map<string, ITreeNode<T, any>>();
		const insertedNodesVisitor = (node: ITreeNode<T, any>) => insertedNodesMap.set(this.identityProvider!.getId(node.element).toString(), node);
		insertedNodes.forEach(node => dfs(node, insertedNodesVisitor));

		const nodes: ITreeNode<T, any>[] = [];

		for (const node of this.nodes) {
			const id = this.identityProvider.getId(node.element).toString();
			const wasDeleted = deletedNodesIdSet.has(id);

			if (!wasDeleted) {
				nodes.push(node);
			} else {
				const insertedNode = insertedNodesMap.get(id);

				if (insertedNode) {
					nodes.push(insertedNode);
				}
			}
		}

		this._set(nodes, true);
	}

	private createNodeSet(): Set<ITreeNode<T, any>> {
		const set = new Set<ITreeNode<T, any>>();

		for (const node of this.nodes) {
			set.add(node);
		}

		return set;
	}
}

class TreeNodeListMouseController<T, TFilterData, TRef> extends MouseController<ITreeNode<T, TFilterData>> {

	constructor(list: TreeNodeList<T, TFilterData, TRef>, private tree: AbstractTree<T, TFilterData, TRef>) {
		super(list);
	}

	protected onPointer(e: IListMouseEvent<ITreeNode<T, TFilterData>>): void {
		if (isInputElement(e.browserEvent.target as HTMLElement)) {
			return;
		}

		const node = e.element;

		if (!node) {
			return super.onPointer(e);
		}

		if (this.isSelectionRangeChangeEvent(e) || this.isSelectionSingleChangeEvent(e)) {
			return super.onPointer(e);
		}

		const onTwistie = hasClass(e.browserEvent.target as HTMLElement, 'monaco-tl-twistie');

		if (!this.tree.openOnSingleClick && e.browserEvent.detail !== 2 && !onTwistie) {
			return super.onPointer(e);
		}

		let expandOnlyOnTwistieClick = false;

		if (typeof this.tree.expandOnlyOnTwistieClick === 'function') {
			expandOnlyOnTwistieClick = this.tree.expandOnlyOnTwistieClick(node.element);
		} else {
			expandOnlyOnTwistieClick = !!this.tree.expandOnlyOnTwistieClick;
		}

		if (expandOnlyOnTwistieClick && !onTwistie) {
			return super.onPointer(e);
		}

		if (node.collapsible) {
			const model = ((this.tree as any).model as ITreeModel<T, TFilterData, TRef>); // internal
			const location = model.getNodeLocation(node);
			const recursive = e.browserEvent.altKey;
			model.setCollapsed(location, undefined, recursive);

			if (expandOnlyOnTwistieClick && onTwistie) {
				return;
			}
		}

		super.onPointer(e);
	}

	protected onDoubleClick(e: IListMouseEvent<ITreeNode<T, TFilterData>>): void {
		const onTwistie = hasClass(e.browserEvent.target as HTMLElement, 'monaco-tl-twistie');

		if (onTwistie) {
			return;
		}

		super.onDoubleClick(e);
	}
}

interface ITreeNodeListOptions<T, TFilterData, TRef> extends IListOptions<ITreeNode<T, TFilterData>> {
	readonly tree: AbstractTree<T, TFilterData, TRef>;
}

/**
 * We use this List subclass to restore selection and focus as nodes
 * get rendered in the list, possibly due to a node expand() call.
 */
class TreeNodeList<T, TFilterData, TRef> extends List<ITreeNode<T, TFilterData>> {

	constructor(
		user: string,
		container: HTMLElement,
		virtualDelegate: IListVirtualDelegate<ITreeNode<T, TFilterData>>,
		renderers: IListRenderer<any /* TODO@joao */, any>[],
		private focusTrait: Trait<T>,
		private selectionTrait: Trait<T>,
		options: ITreeNodeListOptions<T, TFilterData, TRef>
	) {
		super(user, container, virtualDelegate, renderers, options);
	}

	protected createMouseController(options: ITreeNodeListOptions<T, TFilterData, TRef>): MouseController<ITreeNode<T, TFilterData>> {
		return new TreeNodeListMouseController(this, options.tree);
	}

	splice(start: number, deleteCount: number, elements: ITreeNode<T, TFilterData>[] = []): void {
		super.splice(start, deleteCount, elements);

		if (elements.length === 0) {
			return;
		}

		const additionalFocus: number[] = [];
		const additionalSelection: number[] = [];

		elements.forEach((node, index) => {
			if (this.focusTrait.has(node)) {
				additionalFocus.push(start + index);
			}

			if (this.selectionTrait.has(node)) {
				additionalSelection.push(start + index);
			}
		});

		if (additionalFocus.length > 0) {
			super.setFocus(distinctES6([...super.getFocus(), ...additionalFocus]));
		}

		if (additionalSelection.length > 0) {
			super.setSelection(distinctES6([...super.getSelection(), ...additionalSelection]));
		}
	}

	setFocus(indexes: number[], browserEvent?: UIEvent, fromAPI = false): void {
		super.setFocus(indexes, browserEvent);

		if (!fromAPI) {
			this.focusTrait.set(indexes.map(i => this.element(i)), browserEvent);
		}
	}

	setSelection(indexes: number[], browserEvent?: UIEvent, fromAPI = false): void {
		super.setSelection(indexes, browserEvent);

		if (!fromAPI) {
			this.selectionTrait.set(indexes.map(i => this.element(i)), browserEvent);
		}
	}
}

export abstract class AbstractTree<T, TFilterData, TRef> implements IDisposable {

	protected view: TreeNodeList<T, TFilterData, TRef>;
	private renderers: TreeRenderer<T, TFilterData, TRef, any>[];
	protected model: ITreeModel<T, TFilterData, TRef>;
	private focus: Trait<T>;
	private selection: Trait<T>;
	private eventBufferer = new EventBufferer();
	private typeFilterController?: TypeFilterController<T, TFilterData>;
	private focusNavigationFilter: ((node: ITreeNode<T, TFilterData>) => boolean) | undefined;
	private styleElement: HTMLStyleElement;
	protected readonly disposables = new DisposableStore();

	get onDidScroll(): Event<ScrollEvent> { return this.view.onDidScroll; }

	get onDidChangeFocus(): Event<ITreeEvent<T>> { return this.eventBufferer.wrapEvent(this.focus.onDidChange); }
	get onDidChangeSelection(): Event<ITreeEvent<T>> { return this.eventBufferer.wrapEvent(this.selection.onDidChange); }
	get onDidOpen(): Event<ITreeEvent<T>> { return Event.map(this.view.onDidOpen, asTreeEvent); }
	get onDidPin(): Event<ITreeEvent<T>> { return Event.map(this.view.onDidPin, asTreeEvent); }

	get onMouseClick(): Event<ITreeMouseEvent<T>> { return Event.map(this.view.onMouseClick, asTreeMouseEvent); }
	get onMouseDblClick(): Event<ITreeMouseEvent<T>> { return Event.map(this.view.onMouseDblClick, asTreeMouseEvent); }
	get onContextMenu(): Event<ITreeContextMenuEvent<T>> { return Event.map(this.view.onContextMenu, asTreeContextMenuEvent); }

	get onKeyDown(): Event<KeyboardEvent> { return this.view.onKeyDown; }
	get onKeyUp(): Event<KeyboardEvent> { return this.view.onKeyUp; }
	get onKeyPress(): Event<KeyboardEvent> { return this.view.onKeyPress; }

	get onDidFocus(): Event<void> { return this.view.onDidFocus; }
	get onDidBlur(): Event<void> { return this.view.onDidBlur; }

	get onDidChangeCollapseState(): Event<ICollapseStateChangeEvent<T, TFilterData>> { return this.model.onDidChangeCollapseState; }
	get onDidChangeRenderNodeCount(): Event<ITreeNode<T, TFilterData>> { return this.model.onDidChangeRenderNodeCount; }

	private readonly _onWillRefilter = new Emitter<void>();
	readonly onWillRefilter: Event<void> = this._onWillRefilter.event;

	get filterOnType(): boolean { return !!this._options.filterOnType; }
	get onDidChangeTypeFilterPattern(): Event<string> { return this.typeFilterController ? this.typeFilterController.onDidChangePattern : Event.None; }

	get openOnSingleClick(): boolean { return typeof this._options.openOnSingleClick === 'undefined' ? true : this._options.openOnSingleClick; }
	get expandOnlyOnTwistieClick(): boolean | ((e: T) => boolean) { return typeof this._options.expandOnlyOnTwistieClick === 'undefined' ? false : this._options.expandOnlyOnTwistieClick; }

	private readonly _onDidUpdateOptions = new Emitter<IAbstractTreeOptions<T, TFilterData>>();
	readonly onDidUpdateOptions: Event<IAbstractTreeOptions<T, TFilterData>> = this._onDidUpdateOptions.event;

	get onDidDispose(): Event<void> { return this.view.onDidDispose; }

	constructor(
		user: string,
		container: HTMLElement,
		delegate: IListVirtualDelegate<T>,
		renderers: ITreeRenderer<T, TFilterData, any>[],
		private _options: IAbstractTreeOptions<T, TFilterData> = {}
	) {
		const treeDelegate = new ComposedTreeDelegate<T, ITreeNode<T, TFilterData>>(delegate);

		const onDidChangeCollapseStateRelay = new Relay<ICollapseStateChangeEvent<T, TFilterData>>();
		const onDidChangeActiveNodes = new Relay<ITreeNode<T, TFilterData>[]>();
		const activeNodes = new EventCollection(onDidChangeActiveNodes.event);
<<<<<<< HEAD
		this.disposables.add(activeNodes);

		this.renderers = renderers.map(r => new TreeRenderer<T, TFilterData, any>(r, onDidChangeCollapseStateRelay.event, activeNodes, _options));
		for (let r of this.renderers) {
			this.disposables.add(r);
		}
=======

		this.renderers = renderers.map(r => new TreeRenderer<T, TFilterData, TRef, any>(r, () => this.model, onDidChangeCollapseStateRelay.event, activeNodes, _options));
		this.disposables.push(...this.renderers);
>>>>>>> 3ee53ad7

		let filter: TypeFilter<T> | undefined;

		if (_options.keyboardNavigationLabelProvider) {
			filter = new TypeFilter(this, _options.keyboardNavigationLabelProvider, _options.filter as any as ITreeFilter<T, FuzzyScore>);
			_options = { ..._options, filter: filter as ITreeFilter<T, TFilterData> }; // TODO need typescript help here
			this.disposables.add(filter);
		}

		this.focus = new Trait(_options.identityProvider);
		this.selection = new Trait(_options.identityProvider);
		this.view = new TreeNodeList(user, container, treeDelegate, this.renderers, this.focus, this.selection, { ...asListOptions(() => this.model, _options), tree: this });

		this.model = this.createModel(user, this.view, _options);
		onDidChangeCollapseStateRelay.input = this.model.onDidChangeCollapseState;

		const onDidModelSplice = Event.forEach(this.model.onDidSplice, e => {
			this.eventBufferer.bufferEvents(() => {
				this.focus.onDidModelSplice(e);
				this.selection.onDidModelSplice(e);
			});
		});

		// Make sure the `forEach` always runs
		onDidModelSplice(() => null, null, this.disposables);

		// Active nodes can change when the model changes or when focus or selection change.
		// We debouce it with 0 delay since these events may fire in the same stack and we only
		// want to run this once. It also doesn't matter if it runs on the next tick since it's only
		// a nice to have UI feature.
		onDidChangeActiveNodes.input = Event.chain(Event.any<any>(onDidModelSplice, this.focus.onDidChange, this.selection.onDidChange))
			.debounce(() => null, 0)
			.map(() => {
				const set = new Set<ITreeNode<T, TFilterData>>();

				for (const node of this.focus.getNodes()) {
					set.add(node);
				}

				for (const node of this.selection.getNodes()) {
					set.add(node);
				}

				return fromSet(set);
			}).event;

		if (_options.keyboardSupport !== false) {
			const onKeyDown = Event.chain(this.view.onKeyDown)
				.filter(e => !isInputElement(e.target as HTMLElement))
				.map(e => new StandardKeyboardEvent(e));

			onKeyDown.filter(e => e.keyCode === KeyCode.LeftArrow).on(this.onLeftArrow, this, this.disposables);
			onKeyDown.filter(e => e.keyCode === KeyCode.RightArrow).on(this.onRightArrow, this, this.disposables);
			onKeyDown.filter(e => e.keyCode === KeyCode.Space).on(this.onSpace, this, this.disposables);
		}

		if (_options.keyboardNavigationLabelProvider) {
			const delegate = _options.keyboardNavigationDelegate || DefaultKeyboardNavigationDelegate;
			this.typeFilterController = new TypeFilterController(this, this.model, this.view, filter!, delegate);
			this.focusNavigationFilter = node => this.typeFilterController!.shouldAllowFocus(node);
			this.disposables.add(this.typeFilterController!);
		}

		this.styleElement = createStyleSheet(this.view.getHTMLElement());
		toggleClass(this.getHTMLElement(), 'always', this._options.renderIndentGuides === RenderIndentGuides.Always);
	}

	updateOptions(optionsUpdate: IAbstractTreeOptionsUpdate = {}): void {
		this._options = { ...this._options, ...optionsUpdate };

		for (const renderer of this.renderers) {
			renderer.updateOptions(optionsUpdate);
		}

		this.view.updateOptions({
			enableKeyboardNavigation: this._options.simpleKeyboardNavigation,
			automaticKeyboardNavigation: this._options.automaticKeyboardNavigation
		});

		if (this.typeFilterController) {
			this.typeFilterController.updateOptions(this._options);
		}

		this._onDidUpdateOptions.fire(this._options);

		toggleClass(this.getHTMLElement(), 'always', this._options.renderIndentGuides === RenderIndentGuides.Always);
	}

	get options(): IAbstractTreeOptions<T, TFilterData> {
		return this._options;
	}

	updateWidth(element: TRef): void {
		const index = this.model.getListIndex(element);

		if (index === -1) {
			return;
		}

		this.view.updateWidth(index);
	}

	// Widget

	getHTMLElement(): HTMLElement {
		return this.view.getHTMLElement();
	}

	get contentHeight(): number {
		if (this.typeFilterController && this.typeFilterController.filterOnType && this.typeFilterController.empty) {
			return 100;
		}

		return this.view.contentHeight;
	}

	get onDidChangeContentHeight(): Event<number> {
		let result = this.view.onDidChangeContentHeight;

		if (this.typeFilterController) {
			result = Event.any(result, Event.map(this.typeFilterController.onDidChangeEmptyState, () => this.contentHeight));
		}

		return result;
	}

	get scrollTop(): number {
		return this.view.scrollTop;
	}

	set scrollTop(scrollTop: number) {
		this.view.scrollTop = scrollTop;
	}

	get scrollLeft(): number {
		return this.view.scrollLeft;
	}

	set scrollLeft(scrollLeft: number) {
		this.view.scrollLeft = scrollLeft;
	}

	get scrollHeight(): number {
		return this.view.scrollHeight;
	}

	get renderHeight(): number {
		return this.view.renderHeight;
	}

	get firstVisibleElement(): T {
		const index = this.view.firstVisibleIndex;
		const node = this.view.element(index);
		return node.element;
	}

	get lastVisibleElement(): T {
		const index = this.view.lastVisibleIndex;
		const node = this.view.element(index);
		return node.element;
	}

	domFocus(): void {
		this.view.domFocus();
	}

	isDOMFocused(): boolean {
		return this.getHTMLElement() === document.activeElement;
	}

	layout(height?: number, width?: number): void {
		this.view.layout(height, width);
	}

	style(styles: IListStyles): void {
		const suffix = `.${this.view.domId}`;
		const content: string[] = [];

		if (styles.treeIndentGuidesStroke) {
			content.push(`.monaco-list${suffix}:hover .monaco-tl-indent > .indent-guide, .monaco-list${suffix}.always .monaco-tl-indent > .indent-guide  { border-color: ${styles.treeIndentGuidesStroke.transparent(0.4)}; }`);
			content.push(`.monaco-list${suffix} .monaco-tl-indent > .indent-guide.active { border-color: ${styles.treeIndentGuidesStroke}; }`);
		}

		const newStyles = content.join('\n');
		if (newStyles !== this.styleElement.innerHTML) {
			this.styleElement.innerHTML = newStyles;
		}

		this.view.style(styles);
	}

	// Tree navigation

	getParentElement(location: TRef): T {
		const parentRef = this.model.getParentNodeLocation(location);
		const parentNode = this.model.getNode(parentRef);
		return parentNode.element;
	}

	getFirstElementChild(location: TRef): T | undefined {
		return this.model.getFirstElementChild(location);
	}

	// Tree

	getNode(location?: TRef): ITreeNode<T, TFilterData> {
		return this.model.getNode(location);
	}

	collapse(location: TRef, recursive: boolean = false): boolean {
		return this.model.setCollapsed(location, true, recursive);
	}

	expand(location: TRef, recursive: boolean = false): boolean {
		return this.model.setCollapsed(location, false, recursive);
	}

	toggleCollapsed(location: TRef, recursive: boolean = false): boolean {
		return this.model.setCollapsed(location, undefined, recursive);
	}

	expandAll(): void {
		this.model.setCollapsed(this.model.rootRef, false, true);
	}

	collapseAll(): void {
		this.model.setCollapsed(this.model.rootRef, true, true);
	}

	isCollapsible(location: TRef): boolean {
		return this.model.isCollapsible(location);
	}

	setCollapsible(location: TRef, collapsible?: boolean): boolean {
		return this.model.setCollapsible(location, collapsible);
	}

	isCollapsed(location: TRef): boolean {
		return this.model.isCollapsed(location);
	}

	toggleKeyboardNavigation(): void {
		this.view.toggleKeyboardNavigation();

		if (this.typeFilterController) {
			this.typeFilterController.toggle();
		}
	}

	refilter(): void {
		this._onWillRefilter.fire(undefined);
		this.model.refilter();
	}

	setSelection(elements: TRef[], browserEvent?: UIEvent): void {
		const nodes = elements.map(e => this.model.getNode(e));
		this.selection.set(nodes, browserEvent);

		const indexes = elements.map(e => this.model.getListIndex(e)).filter(i => i > -1);
		this.view.setSelection(indexes, browserEvent, true);
	}

	getSelection(): T[] {
		return this.selection.get();
	}

	setFocus(elements: TRef[], browserEvent?: UIEvent): void {
		const nodes = elements.map(e => this.model.getNode(e));
		this.focus.set(nodes, browserEvent);

		const indexes = elements.map(e => this.model.getListIndex(e)).filter(i => i > -1);
		this.view.setFocus(indexes, browserEvent, true);
	}

	focusNext(n = 1, loop = false, browserEvent?: UIEvent, filter = this.focusNavigationFilter): void {
		this.view.focusNext(n, loop, browserEvent, filter);
	}

	focusPrevious(n = 1, loop = false, browserEvent?: UIEvent, filter = this.focusNavigationFilter): void {
		this.view.focusPrevious(n, loop, browserEvent, filter);
	}

	focusNextPage(browserEvent?: UIEvent, filter = this.focusNavigationFilter): void {
		this.view.focusNextPage(browserEvent, filter);
	}

	focusPreviousPage(browserEvent?: UIEvent, filter = this.focusNavigationFilter): void {
		this.view.focusPreviousPage(browserEvent, filter);
	}

	focusLast(browserEvent?: UIEvent, filter = this.focusNavigationFilter): void {
		this.view.focusLast(browserEvent, filter);
	}

	focusFirst(browserEvent?: UIEvent, filter = this.focusNavigationFilter): void {
		this.view.focusFirst(browserEvent, filter);
	}

	getFocus(): T[] {
		return this.focus.get();
	}

	open(elements: TRef[], browserEvent?: UIEvent): void {
		const indexes = elements.map(e => this.model.getListIndex(e));
		this.view.open(indexes, browserEvent);
	}

	reveal(location: TRef, relativeTop?: number): void {
		this.model.expandTo(location);

		const index = this.model.getListIndex(location);

		if (index === -1) {
			return;
		}

		this.view.reveal(index, relativeTop);
	}

	/**
	 * Returns the relative position of an element rendered in the list.
	 * Returns `null` if the element isn't *entirely* in the visible viewport.
	 */
	getRelativeTop(location: TRef): number | null {
		const index = this.model.getListIndex(location);

		if (index === -1) {
			return null;
		}

		return this.view.getRelativeTop(index);
	}

	// List

	private onLeftArrow(e: StandardKeyboardEvent): void {
		e.preventDefault();
		e.stopPropagation();

		const nodes = this.view.getFocusedElements();

		if (nodes.length === 0) {
			return;
		}

		const node = nodes[0];
		const location = this.model.getNodeLocation(node);
		const didChange = this.model.setCollapsed(location, true);

		if (!didChange) {
			const parentLocation = this.model.getParentNodeLocation(location);

			if (!parentLocation) {
				return;
			}

			const parentListIndex = this.model.getListIndex(parentLocation);

			this.view.reveal(parentListIndex);
			this.view.setFocus([parentListIndex]);
		}
	}

	private onRightArrow(e: StandardKeyboardEvent): void {
		e.preventDefault();
		e.stopPropagation();

		const nodes = this.view.getFocusedElements();

		if (nodes.length === 0) {
			return;
		}

		const node = nodes[0];
		const location = this.model.getNodeLocation(node);
		const didChange = this.model.setCollapsed(location, false);

		if (!didChange) {
			if (!node.children.some(child => child.visible)) {
				return;
			}

			const [focusedIndex] = this.view.getFocus();
			const firstChildIndex = focusedIndex + 1;

			this.view.reveal(firstChildIndex);
			this.view.setFocus([firstChildIndex]);
		}
	}

	private onSpace(e: StandardKeyboardEvent): void {
		e.preventDefault();
		e.stopPropagation();

		const nodes = this.view.getFocusedElements();

		if (nodes.length === 0) {
			return;
		}

		const node = nodes[0];
		const location = this.model.getNodeLocation(node);
		const recursive = e.browserEvent.altKey;

		this.model.setCollapsed(location, undefined, recursive);
	}

	protected abstract createModel(user: string, view: ISpliceable<ITreeNode<T, TFilterData>>, options: IAbstractTreeOptions<T, TFilterData>): ITreeModel<T, TFilterData, TRef>;

	navigate(start?: TRef): ITreeNavigator<T> {
		return new TreeNavigator(this.view, this.model, start);
	}

	dispose(): void {
		dispose(this.disposables);
		this.view.dispose();
	}
}

interface ITreeNavigatorView<T extends NonNullable<any>, TFilterData> {
	readonly length: number;
	element(index: number): ITreeNode<T, TFilterData>;
}

class TreeNavigator<T extends NonNullable<any>, TFilterData, TRef> implements ITreeNavigator<T> {

	private index: number;

	constructor(private view: ITreeNavigatorView<T, TFilterData>, private model: ITreeModel<T, TFilterData, TRef>, start?: TRef) {
		if (start) {
			this.index = this.model.getListIndex(start);
		} else {
			this.index = -1;
		}
	}

	current(): T | null {
		if (this.index < 0 || this.index >= this.view.length) {
			return null;
		}

		return this.view.element(this.index).element;
	}

	previous(): T | null {
		this.index--;
		return this.current();
	}

	next(): T | null {
		this.index++;
		return this.current();
	}

	first(): T | null {
		this.index = 0;
		return this.current();
	}

	last(): T | null {
		this.index = this.view.length - 1;
		return this.current();
	}
}<|MERGE_RESOLUTION|>--- conflicted
+++ resolved
@@ -857,7 +857,7 @@
 	dispose() {
 		if (this._enabled) {
 			this.domNode.remove();
-			this.enabledDisposables = dispose(this.enabledDisposables);
+			this.enabledDisposables.dispose();
 			this._enabled = false;
 			this.triggered = false;
 		}
@@ -1230,18 +1230,10 @@
 		const onDidChangeCollapseStateRelay = new Relay<ICollapseStateChangeEvent<T, TFilterData>>();
 		const onDidChangeActiveNodes = new Relay<ITreeNode<T, TFilterData>[]>();
 		const activeNodes = new EventCollection(onDidChangeActiveNodes.event);
-<<<<<<< HEAD
-		this.disposables.add(activeNodes);
-
-		this.renderers = renderers.map(r => new TreeRenderer<T, TFilterData, any>(r, onDidChangeCollapseStateRelay.event, activeNodes, _options));
+		this.renderers = renderers.map(r => new TreeRenderer<T, TFilterData, TRef, any>(r, () => this.model, onDidChangeCollapseStateRelay.event, activeNodes, _options));
 		for (let r of this.renderers) {
 			this.disposables.add(r);
 		}
-=======
-
-		this.renderers = renderers.map(r => new TreeRenderer<T, TFilterData, TRef, any>(r, () => this.model, onDidChangeCollapseStateRelay.event, activeNodes, _options));
-		this.disposables.push(...this.renderers);
->>>>>>> 3ee53ad7
 
 		let filter: TypeFilter<T> | undefined;
 
